# findfunc

findfunc implements a super simple framework to quickly find the 2D function that satifisfies a set of equations using a neural network. It is similar to [PINNs](https://github.com/maziarraissi/PINNs) in the way that the given equations can be PDEs. Under the hood, a [SIREN network](https://arxiv.org/abs/2006.09661) is trained to minimize a set of losses formulated from the different equations.

Requirements:
- [pytorch](https://pytorch.org/)
- [matplotlib](https://matplotlib.org/)

## Simple
Below is an example of a simple config file where the network is trained to fit the function `f(x, y) = x * y`.

```yaml
unknown:
  - f
equations:
  domain:
    - f = x * y
```
`python findfunc.py --config config/simple.yaml --output_file out.gif`

![simple](https://github.com/user-attachments/assets/a2ea2089-214d-4bff-be2c-87b64e680503)

## Heat
```yaml
unknown:
  - f
equations:
  left:
    - f = sin(4 * 3.14 * y)
  domain:
    - grad(f, x) = 0.025 * grad(grad(f, y), y)
```
`python findfunc.py --config config/heat.yaml --output_file out.gif`

![heat](https://github.com/user-attachments/assets/ddd6bdeb-02f0-4a20-9e93-40bde02e8426)

## Burger
```yaml
unknown:
  - f
equations:
  left:
    - f = sin(2 * 3.14 * y)
  top:
    - f = 0
  bottom:
    - f = 0
  domain:
    - grad(f, x) + 0.5 * f * grad(f, y) - 0.25 * (0.01 / 3.14) * grad(grad(f, y), y) = 0
```
<<<<<<< HEAD
`python findfunc.py --config config/burger.yaml --output_file out.gif`
=======
`python findfunc.py --config config/poisson.yaml --output_file out.gif`

![poisson](https://github.com/user-attachments/assets/de6114e9-6e53-4a94-97e2-cf86c14705a6)
>>>>>>> 133f919b

## Helmholtz
`python findfunc.py --config config/helmholtz.yaml --output_file out.gif`

![helmholtz](https://github.com/user-attachments/assets/d8180997-3e8c-457e-9a8f-75b9c6a48f7f)

## Schrödinger
`python findfunc.py --config config/schrodinger.yaml --output_file out.gif`


## Navier-Stokes (Lid-driven cavity, Re=100)
`python findfunc.py --config config/navier_stokes.yaml --output_file out.gif`

![navier_stokes](https://github.com/user-attachments/assets/1b6657f3-d04f-4486-9022-57ce382e23cc)
<|MERGE_RESOLUTION|>--- conflicted
+++ resolved
@@ -48,13 +48,7 @@
   domain:
     - grad(f, x) + 0.5 * f * grad(f, y) - 0.25 * (0.01 / 3.14) * grad(grad(f, y), y) = 0
 ```
-<<<<<<< HEAD
 `python findfunc.py --config config/burger.yaml --output_file out.gif`
-=======
-`python findfunc.py --config config/poisson.yaml --output_file out.gif`
-
-![poisson](https://github.com/user-attachments/assets/de6114e9-6e53-4a94-97e2-cf86c14705a6)
->>>>>>> 133f919b
 
 ## Helmholtz
 `python findfunc.py --config config/helmholtz.yaml --output_file out.gif`
